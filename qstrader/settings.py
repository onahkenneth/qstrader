--- conflicted
+++ resolved
@@ -9,9 +9,6 @@
 
 LOGGING = {
     'DATE_FORMAT': '%Y-%m-%d %H:%M:%S'
-<<<<<<< HEAD
-}
-=======
 }
 
 PRINT_EVENTS = True
@@ -19,5 +16,4 @@
 
 def set_print_events(print_events=True):
     global PRINT_EVENTS
-    PRINT_EVENTS = print_events
->>>>>>> e0d2ab1c
+    PRINT_EVENTS = print_events