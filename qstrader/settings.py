<<<<<<< HEAD
# List of supported currencies in QSTrader
# Obtained from Interactive Brokers default list
# Excludes KRW (special conversion facility required)
# https://www.interactivebrokers.co.uk/en/index.php?f=759
CURRENCIES = [
    "AUD", "CAD", "CHF", "CNH", "CZK", "DKK", "EUR", "GBP",
    "HKD", "HUF", "ILS", "JPY", "MXN", "NOK", "NZD", "PLN",
    "RUB", "SEK", "SGD", "USD", "ZAR"
]
=======
SUPPORTED = {
    'CURRENCIES': [
        'USD', 'GBP', 'EUR'
    ],
    'FEE_MODEL': {
        'ZeroFeeModel': 'qstrader.broker.fee_model.zero_fee_model'
    }
}
>>>>>>> c17c2cb4

LOGGING = {
    'DATE_FORMAT': '%Y-%m-%d %H:%M:%S'
}<|MERGE_RESOLUTION|>--- conflicted
+++ resolved
@@ -1,14 +1,3 @@
-<<<<<<< HEAD
-# List of supported currencies in QSTrader
-# Obtained from Interactive Brokers default list
-# Excludes KRW (special conversion facility required)
-# https://www.interactivebrokers.co.uk/en/index.php?f=759
-CURRENCIES = [
-    "AUD", "CAD", "CHF", "CNH", "CZK", "DKK", "EUR", "GBP",
-    "HKD", "HUF", "ILS", "JPY", "MXN", "NOK", "NZD", "PLN",
-    "RUB", "SEK", "SGD", "USD", "ZAR"
-]
-=======
 SUPPORTED = {
     'CURRENCIES': [
         'USD', 'GBP', 'EUR'
@@ -17,7 +6,6 @@
         'ZeroFeeModel': 'qstrader.broker.fee_model.zero_fee_model'
     }
 }
->>>>>>> c17c2cb4
 
 LOGGING = {
     'DATE_FORMAT': '%Y-%m-%d %H:%M:%S'
