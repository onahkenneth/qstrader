class Position(object):
    def __init__(
        self, action, ticker, init_quantity,
        init_price, init_commission,
        bid, ask
    ):
        """
        Set up the initial "account" of the Position to be
        zero for most items, with the exception of the initial
        purchase/sale.

        Then calculate the initial values and finally update the
        market value of the transaction.
        """
        self.action = action
        self.ticker = ticker
        self.quantity = init_quantity
        self.init_price = init_price
        self.init_commission = init_commission

        self.realised_pnl = 0
        self.unrealised_pnl = 0

        self.buys = 0
        self.sells = 0
        self.avg_bot = 0
        self.avg_sld = 0
        self.total_bot = 0
        self.total_sld = 0
        self.total_commission = init_commission

        self._calculate_initial_value()
        self.update_market_value(bid, ask)

    def _calculate_initial_value(self):
        """
        Depending upon whether the action was a buy or sell ("BOT"
        or "SLD") calculate the average bought cost, the total bought
        cost, the average price and the cost basis.

        Finally, calculate the net total with and without commission.
        """

        if self.action == "BOT":
            self.buys = self.quantity
            self.avg_bot = self.init_price
            self.total_bot = self.buys * self.avg_bot
            self.avg_price = (self.init_price * self.quantity + self.init_commission) // self.quantity
            self.cost_basis = self.quantity * self.avg_price
        else:  # action == "SLD"
            self.sells = self.quantity
            self.avg_sld = self.init_price
            self.total_sld = self.sells * self.avg_sld
            self.avg_price = (self.init_price * self.quantity - self.init_commission) // self.quantity
            self.cost_basis = -self.quantity * self.avg_price
        self.net = self.buys - self.sells
        self.net_total = self.total_sld - self.total_bot
        self.net_incl_comm = self.net_total - self.init_commission

    def update_market_value(self, bid, ask):
        """
        The market value is tricky to calculate as we only have
        access to the top of the order book through Interactive
        Brokers, which means that the true redemption price is
        unknown until executed.

        However, it can be estimated via the mid-price of the
        bid-ask spread. Once the market value is calculated it
        allows calculation of the unrealised and realised profit
        and loss of any transactions.
        """
        midpoint = (bid + ask) // 2
        self.market_value = self.quantity * midpoint
        self.unrealised_pnl = self.market_value - self.cost_basis
        self.realised_pnl = self.market_value + self.net_incl_comm

    def transact_shares(self, action, quantity, price, commission):
        """
        Calculates the adjustments to the Position that occur
        once new shares are bought and sold.

        Takes care to update the average bought/sold, total
        bought/sold, the cost basis and PnL calculations,
        as carried out through Interactive Brokers TWS.
        """
        self.total_commission += commission

        # Adjust total bought and sold
        if action == "BOT":
            self.avg_bot = (self.avg_bot * self.buys + price * quantity) // (self.buys + quantity)
            if self.action != "SLD":
                self.avg_price = (self.avg_price * self.buys + price * quantity + commission) // (self.buys + quantity)
            self.buys += quantity
            self.total_bot = self.buys * self.avg_bot

        # action == "SLD"
        else:
            self.avg_sld = (self.avg_sld * self.sells + price * quantity) // (self.sells + quantity)
            if self.action != "BOT":
                self.avg_price = (self.avg_price * self.sells + price * quantity - commission) // (self.sells + quantity)
<<<<<<< HEAD
                self.sells += quantity
                self.total_sld = self.sells * self.avg_sld
=======
            self.sells += quantity
            self.total_sld = self.sells * self.avg_sld
>>>>>>> 31b2b9e4

        # Adjust net values, including commissions
        self.net = self.buys - self.sells
        self.quantity = self.net
        self.net_total = self.total_sld - self.total_bot
        self.net_incl_comm = self.net_total - self.total_commission

        # Adjust average price and cost basis
        self.cost_basis = self.quantity * self.avg_price<|MERGE_RESOLUTION|>--- conflicted
+++ resolved
@@ -98,13 +98,8 @@
             self.avg_sld = (self.avg_sld * self.sells + price * quantity) // (self.sells + quantity)
             if self.action != "BOT":
                 self.avg_price = (self.avg_price * self.sells + price * quantity - commission) // (self.sells + quantity)
-<<<<<<< HEAD
-                self.sells += quantity
-                self.total_sld = self.sells * self.avg_sld
-=======
             self.sells += quantity
             self.total_sld = self.sells * self.avg_sld
->>>>>>> 31b2b9e4
 
         # Adjust net values, including commissions
         self.net = self.buys - self.sells
