--- conflicted
+++ resolved
@@ -1,10 +1,6 @@
-MIT License
+The MIT License (MIT)
 
-<<<<<<< HEAD
-Copyright (c) 2015-2017 QuantStart.com, QuarkGluon Ltd.
-=======
 Copyright (c) 2015-2019 QuarkGluon Ltd
->>>>>>> c17c2cb4
 
 Permission is hereby granted, free of charge, to any person obtaining a copy
 of this software and associated documentation files (the "Software"), to deal
