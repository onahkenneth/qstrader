--- conflicted
+++ resolved
@@ -1,10 +1,6 @@
 The MIT License (MIT)
 
-<<<<<<< HEAD
-Copyright (c) 2020 Kenneth Onah
-=======
 Copyright (c) 2015-2020 QuantStart.com, QuarkGluon Ltd
->>>>>>> e0d2ab1c
 
 Permission is hereby granted, free of charge, to any person obtaining a copy
 of this software and associated documentation files (the "Software"), to deal
@@ -22,4 +18,4 @@
 AUTHORS OR COPYRIGHT HOLDERS BE LIABLE FOR ANY CLAIM, DAMAGES OR OTHER
 LIABILITY, WHETHER IN AN ACTION OF CONTRACT, TORT OR OTHERWISE, ARISING FROM,
 OUT OF OR IN CONNECTION WITH THE SOFTWARE OR THE USE OR OTHER DEALINGS IN THE
-SOFTWARE.+SOFTWARE.
